--- conflicted
+++ resolved
@@ -115,17 +115,10 @@
         lh5_file = h5py.File(lh5_file, mode="r", locking=locking)
         lh5_obj = lh5_file[name]
     else:
-<<<<<<< HEAD
         if obj_buf is not None:
             obj_buf.resize(obj_buf_start)
         else:
             obj_buf_start = 0
-=======
-        lh5_files = list(lh5_file)
-
-        n_rows_read = 0
-        obj_buf_is_new = False
->>>>>>> 94cb680c
 
         for i, h5f in enumerate(lh5_file):
             if (
