--- conflicted
+++ resolved
@@ -356,25 +356,15 @@
         self, fmt: str, with_units: bool = True
     ) -> pd.DataFrame | np.NDArray | ak.Array:
         """Convert the data of the Table object to a third-party format.
-<<<<<<< HEAD
-        Supported options are:
-            "pandas.DataFrame"
-            "awkward.Array"
-
-        Note:
-            - conversion to ndarray is not supported at the moment as there is no clear way how to wrap the column names and the data into one array.
-
-=======
+
         Supported options are ...
 
         Note
         ----
-        - conversion to ndarray only works when the values are of the equal
-          length, returns a dict containing "keys" and "values" keys for
-          the corresponding NDArray
+        - conversion to ndarray is not supported at the moment as there is 
+          no clear way how to wrap the column names and the data into one array.
         - conversion to awkward array only works when the key is a string
           and values are of equal length
->>>>>>> 5544e45d
         """
         if fmt == "pandas.DataFrame":
             return pd.DataFrame(self)
